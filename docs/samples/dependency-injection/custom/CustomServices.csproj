--- conflicted
+++ resolved
@@ -7,11 +7,7 @@
 
   <ItemGroup>
     <PackageReference Include="McMaster.Extensions.CommandLineUtils" Version="3.0.0" />
-<<<<<<< HEAD
-    <PackageReference Include="Microsoft.Extensions.DependencyInjection" Version="8.0.1" />
-=======
     <PackageReference Include="Microsoft.Extensions.DependencyInjection" Version="10.0.1" />
->>>>>>> 5053c193
   </ItemGroup>
 
 </Project>