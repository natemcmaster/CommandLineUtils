<Project Sdk="Microsoft.NET.Sdk">

  <PropertyGroup>
    <OutputType>Exe</OutputType>
    <TargetFramework>netcoreapp2.1</TargetFramework>
    <LangVersion>7.1</LangVersion>
  </PropertyGroup>

  <ItemGroup>
<<<<<<< HEAD
    <PackageReference Include="Microsoft.Extensions.Logging.Console" Version="2.1.1" />
  </ItemGroup>

  <ItemGroup>
    <ProjectReference Include="..\..\..\..\src\CommandLineUtils\McMaster.Extensions.CommandLineUtils.csproj" />
=======
>>>>>>> 3e892877
    <ProjectReference Include="..\..\..\..\src\Hosting.CommandLine\McMaster.Extensions.Hosting.CommandLine.csproj" />
  </ItemGroup>

</Project><|MERGE_RESOLUTION|>--- conflicted
+++ resolved
@@ -7,14 +7,6 @@
   </PropertyGroup>
 
   <ItemGroup>
-<<<<<<< HEAD
-    <PackageReference Include="Microsoft.Extensions.Logging.Console" Version="2.1.1" />
-  </ItemGroup>
-
-  <ItemGroup>
-    <ProjectReference Include="..\..\..\..\src\CommandLineUtils\McMaster.Extensions.CommandLineUtils.csproj" />
-=======
->>>>>>> 3e892877
     <ProjectReference Include="..\..\..\..\src\Hosting.CommandLine\McMaster.Extensions.Hosting.CommandLine.csproj" />
   </ItemGroup>
 
