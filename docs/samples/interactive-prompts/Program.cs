<<<<<<< HEAD
// Copyright (c) Nate McMaster.
=======
﻿﻿// Copyright (c) Nate McMaster.
>>>>>>> 35aaf7db
// Licensed under the Apache License, Version 2.0. See License.txt in the project root for license information.

using System;
using System.Linq;
using McMaster.Extensions.CommandLineUtils;

class Program
{
    static void Main(string[] args)
    {
        var proceed = Prompt.GetYesNo("Do you want to proceed with this demo?",
            defaultAnswer: true,
            promptColor: ConsoleColor.Black,
            promptBgColor: ConsoleColor.White);

        if (!proceed) return;

        var name = Prompt.GetString("What is your name?",
            promptColor: ConsoleColor.White,
            promptBgColor: ConsoleColor.DarkGreen);

        Console.WriteLine($"Hello, there {name ?? "anonymous console user"}.");

        var gender = Prompt.GetOption("Are you a man or a woman?", false, "Man", "Woman");
        Console.WriteLine($"You're a {gender}");

        var age = Prompt.GetInt("How old are you?",
            promptColor: ConsoleColor.White,
            promptBgColor: ConsoleColor.DarkRed);

        var password = Prompt.GetPassword("What is your password?",
            promptColor: ConsoleColor.White,
            promptBgColor: ConsoleColor.DarkBlue);

        Console.Write($"Your password contains {password.Length} characters. ");
        switch (password.Length)
        {
            case int _ when (password.Length < 2):
                Console.WriteLine("Your password is so short you might as well not have one.");
                break;
            case int _ when (password.Length < 4):
                Console.WriteLine("Your password is too short. You should pick a better one");
                break;
            case int _ when (password.Length < 10):
                Console.WriteLine("Your password is too okay, I guess.");
                break;
            default:
                Console.WriteLine("Your password is probably adequate.");
                break;
        }
    }
}<|MERGE_RESOLUTION|>--- conflicted
+++ resolved
@@ -1,8 +1,5 @@
-<<<<<<< HEAD
+
 // Copyright (c) Nate McMaster.
-=======
-﻿﻿// Copyright (c) Nate McMaster.
->>>>>>> 35aaf7db
 // Licensed under the Apache License, Version 2.0. See License.txt in the project root for license information.
 
 using System;
