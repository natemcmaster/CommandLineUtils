// Copyright (c) Nate McMaster.
// Licensed under the Apache License, Version 2.0. See License.txt in the project root for license information.
// This file has been modified from the original form. See Notice.txt in the project root for more information.

using System;
using System.Collections.Generic;
using System.Linq;
using McMaster.Extensions.CommandLineUtils.Validation;

namespace McMaster.Extensions.CommandLineUtils
{
    /// <summary>
    /// Represents one or many positional command line arguments.
    /// Arguments are parsed in the order in which <see cref="CommandLineApplication.Arguments"/> lists them.
    /// </summary>
    /// <seealso cref="CommandOption"/>
    public class CommandArgument
    {
        private protected List<string?> _values = new List<string?>();

        /// <summary>
        /// The name of the argument.
        /// </summary>
        public string? Name { get; set; }

        /// <summary>
        /// Determines if the argument appears in the generated help-text.
        /// </summary>
        public bool ShowInHelpText { get; set; } = true;

        /// <summary>
        /// A description of the argument.
        /// </summary>
        public string? Description { get; set; }

        /// <summary>
        /// All values specified, if any.
        /// </summary>
        public IReadOnlyList<string?> Values => _values;

        /// <summary>
        /// Allow multiple values.
        /// </summary>
        public bool MultipleValues { get; set; }

        /// <summary>
        /// The first value from <see cref="Values"/>, if any.
        /// </summary>
        public string? Value => Values.FirstOrDefault();

        /// <summary>
<<<<<<< HEAD
        /// The default value of the argument.
        /// </summary>
        public string? DefaultValue { get; set; }
=======
        /// True if this argument has been assigned values.
        /// </summary>
        public bool HasValue => Values.Any();
>>>>>>> 3eb90d71

        /// <summary>
        /// A collection of validators that execute before invoking <see cref="CommandLineApplication.OnExecute(Func{int})"/>.
        /// When validation fails, <see cref="CommandLineApplication.ValidationErrorHandler"/> is invoked.
        /// </summary>
        public ICollection<IArgumentValidator> Validators { get; } = new List<IArgumentValidator>();

        /// <summary>
        /// Defines the underlying type of the argument for the help-text-generator
        /// </summary>
        internal Type UnderlyingType { get; set; }

        /// <summary>
        /// Try to add a value to this argument.
        /// </summary>
        /// <param name="value">The argument value to be added.</param>
        /// <returns>True if the value was accepted, false if the value cannot be added.</returns>
        public bool TryParse(string? value)
        {
            if (_values.Count == 1 && !MultipleValues)
            {
                return false;
            }

            _values.Add(value);
            return true;
        }

        /// <summary>
        /// Clear any parsed values from this argument.
        /// </summary>
        public virtual void Reset()
        {
            _values.Clear();
        }
    }
}<|MERGE_RESOLUTION|>--- conflicted
+++ resolved
@@ -49,15 +49,14 @@
         public string? Value => Values.FirstOrDefault();
 
         /// <summary>
-<<<<<<< HEAD
         /// The default value of the argument.
         /// </summary>
         public string? DefaultValue { get; set; }
-=======
+
+        /// <summary>
         /// True if this argument has been assigned values.
         /// </summary>
         public bool HasValue => Values.Any();
->>>>>>> 3eb90d71
 
         /// <summary>
         /// A collection of validators that execute before invoking <see cref="CommandLineApplication.OnExecute(Func{int})"/>.
