--- conflicted
+++ resolved
@@ -161,24 +161,6 @@
             return result;
         }
 
-<<<<<<< HEAD
-        private class MethodMetadataEquality : IEqualityComparer<MethodInfo>
-        {
-            public bool Equals(MethodInfo? x, MethodInfo? y)
-            {
-                if (x == null && y == null)
-                {
-                    return true;
-                }
-
-                return x != null && y != null && x.HasSameMetadataDefinitionAs(y);
-            }
-
-            public int GetHashCode(MethodInfo obj)
-            {
-                return obj.HasMetadataToken() ? obj.GetMetadataToken().GetHashCode() : 0;
-            }
-=======
         public static bool IsEnumerableType(Type type, [NotNullWhen(true)] out Type? wrappedType)
         {
             if (type.IsArray)
@@ -195,7 +177,24 @@
 
             wrappedType = null;
             return false;
->>>>>>> 5053c193
+        }
+
+        private class MethodMetadataEquality : IEqualityComparer<MethodInfo>
+        {
+            public bool Equals(MethodInfo? x, MethodInfo? y)
+            {
+                if (x == null && y == null)
+                {
+                    return true;
+                }
+
+                return x != null && y != null && x.HasSameMetadataDefinitionAs(y);
+            }
+
+            public int GetHashCode(MethodInfo obj)
+            {
+                return obj.HasMetadataToken() ? obj.GetMetadataToken().GetHashCode() : 0;
+            }
         }
 
         private static IEnumerable<MemberInfo> GetAllMembers(Type type)
